from dataclasses import dataclass, replace
from typing import Union, Callable, Optional, List

import depthai as dai
import depthai_sdk
import depthai_sdk.components

from robothub_oak.components import Camera
<<<<<<< HEAD
from robothub_oak.components._streamable import Streamable
=======
from robothub_oak.components._component import Component
from robothub_oak.components.streamable import Streamable
from robothub_oak.utils import _process_kwargs, _get_methods_by_class
>>>>>>> 5cc8863b

__all__ = ['NeuralNetwork']


@dataclass
class NNConfig:
    resize_mode: Optional[depthai_sdk.ResizeMode] = None
    conf_threshold: Optional[float] = None


@dataclass
class TrackerConfig:
    tracker_type: Optional[dai.TrackerType] = None
    track_labels: Optional[List[int]] = None
    assignment_policy: Optional[dai.TrackerIdAssignmentPolicy] = None
    max_obj: Optional[int] = None
    threshold: Optional[float] = None
    apply_tracking_filter: Optional[bool] = None
    forget_after_n_frames: Optional[int] = None
    calculate_speed: Optional[bool] = None


class NeuralNetwork(Component, Streamable):
    def __init__(self,
                 name: str,
                 input: Union[Camera, 'NeuralNetwork'],
                 nn_type: Optional[str] = None,  # Either 'yolo' or 'mobilenet'
                 decode_fn: Optional[Callable] = None,
                 tracker: bool = False,
                 spatial: Optional[bool] = None):
        Component.__init__(self)
        Streamable.__init__(self)
        self.name = name
        self.input = input
        self.nn_type = nn_type
        self.decode_fn = decode_fn
        self.tracker = tracker
        self.spatial = spatial

        self.nn_config = NNConfig()
        self.tracker_config = TrackerConfig()

        self.nn_component: Optional[depthai_sdk.components.NNComponent] = None

    def configure(self,
                  conf_threshold: Optional[float] = None,
                  resize_mode: depthai_sdk.ResizeMode = None,
                  ) -> None:
        if conf_threshold is not None:
            self.nn_config.conf_threshold = conf_threshold
        if resize_mode is not None:
            self.nn_config.resize_mode = resize_mode

    def configure_tracker(self,
                          tracker_type: Optional[dai.TrackerType] = None,
                          track_labels: Optional[List[int]] = None,
                          assignment_policy: Optional[dai.TrackerIdAssignmentPolicy] = None,
                          max_obj: Optional[int] = None,
                          threshold: Optional[float] = None,
                          apply_tracking_filter: Optional[bool] = None,
                          forget_after_n_frames: Optional[int] = None,
                          calculate_speed: Optional[bool] = None
                          ) -> None:
        kwargs = _process_kwargs(locals())

        if len(kwargs) > 0:
            self.tracker_config = replace(self.tracker_config, **kwargs)

<<<<<<< HEAD
    def configure(self, **kwargs) -> None:
        pass

    def _get_sdk_component(self):
        """
        Returns the DepthAI SDK NN component.
        """
        return self.nn_component
=======
    def set_valid_output_types(self) -> None:
        self._valid_output_types = _get_methods_by_class(depthai_sdk.components.NNComponent.Out)
>>>>>>> 5cc8863b
<|MERGE_RESOLUTION|>--- conflicted
+++ resolved
@@ -6,13 +6,9 @@
 import depthai_sdk.components
 
 from robothub_oak.components import Camera
-<<<<<<< HEAD
+from robothub_oak.components._component import Component
+from robothub_oak.utils import _process_kwargs, _get_methods_by_class
 from robothub_oak.components._streamable import Streamable
-=======
-from robothub_oak.components._component import Component
-from robothub_oak.components.streamable import Streamable
-from robothub_oak.utils import _process_kwargs, _get_methods_by_class
->>>>>>> 5cc8863b
 
 __all__ = ['NeuralNetwork']
 
@@ -81,16 +77,11 @@
         if len(kwargs) > 0:
             self.tracker_config = replace(self.tracker_config, **kwargs)
 
-<<<<<<< HEAD
-    def configure(self, **kwargs) -> None:
-        pass
+    def set_valid_output_types(self) -> None:
+        self._valid_output_types = _get_methods_by_class(depthai_sdk.components.NNComponent.Out)
 
     def _get_sdk_component(self):
         """
         Returns the DepthAI SDK NN component.
         """
-        return self.nn_component
-=======
-    def set_valid_output_types(self) -> None:
-        self._valid_output_types = _get_methods_by_class(depthai_sdk.components.NNComponent.Out)
->>>>>>> 5cc8863b
+        return self.nn_component