--- conflicted
+++ resolved
@@ -19,11 +19,7 @@
 except ImportError:
     import robothub.robothub_core_wrapper as robothub
 
-<<<<<<< HEAD
-__version__ = "2.5.5"
-=======
-__version__ = '2.5.6'
->>>>>>> 23738e57
+__version__ = "2.5.6"
 
 # Setup logging for the module
 # setup_logger(__name__)